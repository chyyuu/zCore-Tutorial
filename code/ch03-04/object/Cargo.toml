[package]
<<<<<<< HEAD
name = "object"
=======
name = "ch03-04"
>>>>>>> b7f3d1a1
version = "0.1.0"
authors = ["Runji Wang <wangrunji0408@163.com>"]
edition = "2018"

# See more keys and their definitions at https://doc.rust-lang.org/cargo/reference/manifest.html

[dependencies]
log = "0.4"
spin = "0.7"
downcast-rs = { version = "1.2.0", default-features = false }
bitflags = "1.2"
hashbrown = "0.9"
trapframe = "0.8.0"
futures = { version = "0.3", default-features = false, features = ["alloc", "async-await"] }
async-std = { version = "1.9", features = ["attributes", "unstable"] }
numeric-enum-macro = "0.2"
kernel-hal = { path = "../kernel-hal" }
kernel-hal-unix = { path = "../kernel-hal-unix" }<|MERGE_RESOLUTION|>--- conflicted
+++ resolved
@@ -1,9 +1,5 @@
 [package]
-<<<<<<< HEAD
 name = "object"
-=======
-name = "ch03-04"
->>>>>>> b7f3d1a1
 version = "0.1.0"
 authors = ["Runji Wang <wangrunji0408@163.com>"]
 edition = "2018"
